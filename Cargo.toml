--- conflicted
+++ resolved
@@ -14,20 +14,13 @@
 authors = ["Roman Volosatovs <rvolosatovs@riseup.net>"]
 categories = ["wasm"]
 edition = "2021"
-<<<<<<< HEAD
 homepage = "https://github.com/bytecodealliance/wrpc"
 license = "Apache-2.0 WITH LLVM-exception"
 repository = "https://github.com/bytecodealliance/wrpc"
-=======
-version = "0.32.0"
-license = "Apache-2.0 WITH LLVM-exception OR Apache-2.0 OR MIT"
-repository = "https://github.com/bytecodealliance/wasi-rs"
->>>>>>> dea39d07
 
 [workspace]
 members = ["crates/*", "examples/rust/*"]
 
-<<<<<<< HEAD
 [features]
 default = ["bin", "nats", "quic", "wasmtime"]
 
@@ -48,29 +41,11 @@
 nats = ["dep:async-nats", "dep:wrpc-transport-nats", "wrpc-cli/nats"]
 quic = ["dep:wrpc-transport-quic"]
 wasmtime = ["dep:wrpc-runtime-wasmtime"]
-=======
-wasmparser = "0.217.0"
-wasm-encoder = "0.217.0"
-wasm-metadata = "0.217.0"
-wit-parser = "0.217.0"
-wit-component = "0.217.0"
-
-wit-bindgen-core = { path = 'crates/core', version = '0.32.0' }
-wit-bindgen-c = { path = 'crates/c', version = '0.32.0' }
-wit-bindgen-rust = { path = "crates/rust", version = "0.32.0" }
-wit-bindgen-teavm-java = { path = 'crates/teavm-java', version = '0.32.0' }
-wit-bindgen-go = { path = 'crates/go', version = '0.32.0' }
-wit-bindgen-csharp = { path = 'crates/csharp', version = '0.32.0' }
-wit-bindgen-markdown = { path = 'crates/markdown', version = '0.32.0' }
-wit-bindgen-moonbit = { path = 'crates/moonbit', version = '0.32.0' }
-wit-bindgen = { path = 'crates/guest-rust', version = '0.32.0', default-features = false }
->>>>>>> dea39d07
 
 [[bin]]
 name = "wit-bindgen-wrpc"
 required-features = ["bin"]
 
-<<<<<<< HEAD
 [[bin]]
 name = "wrpc-wasmtime-nats"
 required-features = ["bin", "nats", "wasmtime"]
@@ -154,61 +129,18 @@
 wasmparser = { version = "0.217", default-features = false }
 wasmtime = { version = "25", default-features = false }
 wasmtime-wasi = { version = "25", default-features = false }
-wit-bindgen = { version = "0.30", default-features = false }
-wit-bindgen-core = { version = "0.30", default-features = false }
+wit-bindgen = { version = "0.32", default-features = false }
+wit-bindgen-core = { version = "0.32", default-features = false }
 wit-bindgen-wrpc = { version = "0.6.5", default-features = false, path = "./crates/wit-bindgen" }
 wit-bindgen-wrpc-go = { version = "0.9", default-features = false, path = "./crates/wit-bindgen-go" }
 wit-bindgen-wrpc-rust = { version = "0.6.5", default-features = false, path = "./crates/wit-bindgen-rust" }
 wit-bindgen-wrpc-rust-macro = { version = "0.6.5", default-features = false, path = "./crates/wit-bindgen-rust-macro" }
 wit-component = { version = "0.217", default-features = false }
-wit-parser = { version = "0.215", default-features = false }
+wit-parser = { version = "0.217", default-features = false }
 wrpc-cli = { version = "0.3", path = "./crates/cli", default-features = false }
 wrpc-introspect = { version = "0.3", default-features = false, path = "./crates/introspect" }
 wrpc-runtime-wasmtime = { version = "0.22", path = "./crates/runtime-wasmtime", default-features = false }
 wrpc-transport = { version = "0.26.8", path = "./crates/transport", default-features = false }
 wrpc-transport-nats = { version = "0.23.2", path = "./crates/transport-nats", default-features = false }
 wrpc-transport-quic = { version = "0.1.2", path = "./crates/transport-quic", default-features = false }
-wrpc-wasmtime-nats-cli = { version = "0.8", path = "./crates/wasmtime-nats-cli", default-features = false }
-=======
-[dependencies]
-anyhow = { workspace = true }
-clap = { workspace = true }
-wit-bindgen-core = { workspace = true }
-wit-bindgen-rust = { workspace = true, features = ['clap'], optional = true }
-wit-bindgen-c = { workspace = true, features = ['clap'], optional = true }
-wit-bindgen-markdown = { workspace = true, features = ['clap'], optional = true }
-wit-bindgen-moonbit = { workspace = true, features = ['clap'], optional = true }
-wit-bindgen-teavm-java = { workspace = true, features = ['clap'], optional = true }
-wit-bindgen-go = { workspace = true, features = ['clap'], optional = true }
-wit-bindgen-csharp = { workspace = true, features = ['clap'], optional = true }
-wit-component = { workspace = true }
-wasm-encoder = { workspace = true }
-
-[features]
-default = [
-  'c',
-  'rust',
-  'markdown',
-  'teavm-java',
-  'go',
-  'csharp',
-  'moonbit',
-]
-c = ['dep:wit-bindgen-c']
-rust = ['dep:wit-bindgen-rust']
-markdown = ['dep:wit-bindgen-markdown']
-teavm-java = ['dep:wit-bindgen-teavm-java']
-go = ['dep:wit-bindgen-go']
-csharp = ['dep:wit-bindgen-csharp']
-csharp-mono = ['csharp']
-moonbit = ['dep:wit-bindgen-moonbit']
-
-[dev-dependencies]
-heck = { workspace = true }
-wasmtime = { version = "24.0.0", features = ['component-model'] }
-wasmtime-wasi =  { version = "24.0.0" }
-test-artifacts = { path = 'crates/test-rust-wasm/artifacts' }
-wit-parser = { workspace = true }
-wasmparser = { workspace = true }
-wasm-encoder = { workspace = true }
->>>>>>> dea39d07
+wrpc-wasmtime-nats-cli = { version = "0.8", path = "./crates/wasmtime-nats-cli", default-features = false }