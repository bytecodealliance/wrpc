--- conflicted
+++ resolved
@@ -14,7 +14,6 @@
 authors = ["Roman Volosatovs <rvolosatovs@riseup.net>"]
 categories = ["wasm"]
 edition = "2021"
-<<<<<<< HEAD
 homepage = "https://github.com/bytecodealliance/wrpc"
 license = "Apache-2.0 WITH LLVM-exception"
 repository = "https://github.com/bytecodealliance/wrpc"
@@ -44,38 +43,6 @@
 quic = ["dep:wrpc-transport-quic"]
 wasmtime = ["dep:wrpc-runtime-wasmtime"]
 web-transport = ["dep:wrpc-transport-web"]
-=======
-version = "0.37.0"
-license = "Apache-2.0 WITH LLVM-exception OR Apache-2.0 OR MIT"
-repository = "https://github.com/bytecodealliance/wasi-rs"
-
-[workspace.dependencies]
-anyhow = "1.0.72"
-bitflags = "2.3.3"
-heck = { version = "0.5" }
-pulldown-cmark = { version = "0.9", default-features = false }
-clap = { version = "4.3.19", features = ["derive"] }
-indexmap = "2.0.0"
-prettyplease = "0.2.20"
-syn = { version = "2.0.89", features = ["printing"] }
-futures = "0.3.31"
-
-wasmparser = "0.223.0"
-wasm-encoder = "0.223.0"
-wasm-metadata = "0.223.0"
-wit-parser = "0.223.0"
-wit-component = "0.223.0"
-
-wit-bindgen-core = { path = 'crates/core', version = '0.37.0' }
-wit-bindgen-c = { path = 'crates/c', version = '0.37.0' }
-wit-bindgen-rust = { path = "crates/rust", version = "0.37.0" }
-wit-bindgen-teavm-java = { path = 'crates/teavm-java', version = '0.37.0' }
-wit-bindgen-go = { path = 'crates/go', version = '0.37.0' }
-wit-bindgen-csharp = { path = 'crates/csharp', version = '0.37.0' }
-wit-bindgen-markdown = { path = 'crates/markdown', version = '0.37.0' }
-wit-bindgen-moonbit = { path = 'crates/moonbit', version = '0.37.0' }
-wit-bindgen = { path = 'crates/guest-rust', version = '0.37.0', default-features = false }
->>>>>>> 59280565
 
 [[bin]]
 name = "wit-bindgen-wrpc"
@@ -85,7 +52,6 @@
 name = "wrpc-wasmtime"
 required-features = ["bin-wasmtime"]
 
-<<<<<<< HEAD
 [[bench]]
 name = "bench"
 harness = false
@@ -120,28 +86,6 @@
 wrpc-transport-quic = { workspace = true, optional = true }
 wrpc-transport-web = { workspace = true, optional = true }
 wrpc-wasmtime-cli = { workspace = true, optional = true }
-=======
-[features]
-default = [
-  'c',
-  'rust',
-  'markdown',
-  'teavm-java',
-  'go',
-  'csharp',
-  'moonbit',
-  'async',
-]
-c = ['dep:wit-bindgen-c']
-rust = ['dep:wit-bindgen-rust']
-markdown = ['dep:wit-bindgen-markdown']
-teavm-java = ['dep:wit-bindgen-teavm-java']
-go = ['dep:wit-bindgen-go']
-csharp = ['dep:wit-bindgen-csharp']
-csharp-mono = ['csharp']
-moonbit = ['dep:wit-bindgen-moonbit']
-async = []
->>>>>>> 59280565
 
 [dev-dependencies]
 anyhow = { workspace = true }
@@ -217,19 +161,19 @@
 wasi = { version = "0.13", default-features = false }
 wasi-preview1-component-adapter-provider = { version = "27", default-features = false }
 wasm-tokio = { version = "0.6", default-features = false }
-wasmparser = { version = "0.221", default-features = false }
+wasmparser = { version = "0.223", default-features = false }
 wasmtime = { version = "27", default-features = false }
 wasmtime-cli-flags = { version = "27", default-features = false }
 wasmtime-wasi = { version = "27", default-features = false }
 wasmtime-wasi-http = { version = "27", default-features = false }
-wit-bindgen = { version = "0.36", default-features = false }
-wit-bindgen-core = { version = "0.36", default-features = false }
+wit-bindgen = { version = "0.37", default-features = false }
+wit-bindgen-core = { version = "0.37", default-features = false }
 wit-bindgen-wrpc = { version = "0.9", default-features = false, path = "./crates/wit-bindgen" }
 wit-bindgen-wrpc-go = { version = "0.11", default-features = false, path = "./crates/wit-bindgen-go" }
 wit-bindgen-wrpc-rust = { version = "0.9", default-features = false, path = "./crates/wit-bindgen-rust" }
 wit-bindgen-wrpc-rust-macro = { version = "0.9", default-features = false, path = "./crates/wit-bindgen-rust-macro" }
-wit-component = { version = "0.221", default-features = false }
-wit-parser = { version = "0.220", default-features = false }
+wit-component = { version = "0.223", default-features = false }
+wit-parser = { version = "0.223", default-features = false }
 wrpc-cli = { version = "0.5", path = "./crates/cli", default-features = false }
 wrpc-introspect = { version = "0.6", default-features = false, path = "./crates/introspect" }
 wrpc-runtime-wasmtime = { version = "0.26", path = "./crates/runtime-wasmtime", default-features = false }
