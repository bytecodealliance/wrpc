[package]
description = "WebAssembly component-native RPC framework based on WIT"
name = "wrpc"
version = "0.15.0"

authors.workspace = true
categories.workspace = true
edition.workspace = true
homepage.workspace = true
license.workspace = true
repository.workspace = true

[workspace.package]
authors = ["Roman Volosatovs <rvolosatovs@riseup.net>"]
categories = ["wasm"]
edition = "2021"
<<<<<<< HEAD
homepage = "https://github.com/bytecodealliance/wrpc"
license = "Apache-2.0 WITH LLVM-exception"
repository = "https://github.com/bytecodealliance/wrpc"
=======
version = "0.35.0"
license = "Apache-2.0 WITH LLVM-exception OR Apache-2.0 OR MIT"
repository = "https://github.com/bytecodealliance/wasi-rs"
>>>>>>> af2d6e8d

[workspace]
members = [
    "benches/reactor",
    "crates/*",
    "examples/rust/*",
    "examples/web/rust",
]

<<<<<<< HEAD
[features]
default = ["bin", "nats", "net", "quic", "wasmtime", "web-transport"]

bin = ["bin-bindgen", "bin-wasmtime"]
bin-bindgen = [
    "dep:clap",
    "dep:wit-bindgen-core",
    "dep:wit-bindgen-wrpc-go",
    "wit-bindgen-wrpc-go/clap",
    "wit-bindgen-wrpc-rust/clap",
]
bin-wasmtime = ["dep:tokio", "dep:wrpc-wasmtime-cli", "tokio/rt-multi-thread"]
nats = ["dep:async-nats", "dep:wrpc-transport-nats", "wrpc-cli/nats"]
net = ["wrpc-transport/net"]
quic = ["dep:wrpc-transport-quic"]
wasmtime = ["dep:wrpc-runtime-wasmtime"]
web-transport = ["dep:wrpc-transport-web"]
=======
wasmparser = "0.220.0"
wasm-encoder = "0.220.0"
wasm-metadata = "0.220.0"
wit-parser = "0.220.0"
wit-component = "0.220.0"

wit-bindgen-core = { path = 'crates/core', version = '0.35.0' }
wit-bindgen-c = { path = 'crates/c', version = '0.35.0' }
wit-bindgen-rust = { path = "crates/rust", version = "0.35.0" }
wit-bindgen-teavm-java = { path = 'crates/teavm-java', version = '0.35.0' }
wit-bindgen-go = { path = 'crates/go', version = '0.35.0' }
wit-bindgen-csharp = { path = 'crates/csharp', version = '0.35.0' }
wit-bindgen-markdown = { path = 'crates/markdown', version = '0.35.0' }
wit-bindgen-moonbit = { path = 'crates/moonbit', version = '0.35.0' }
wit-bindgen = { path = 'crates/guest-rust', version = '0.35.0', default-features = false }
>>>>>>> af2d6e8d

[[bin]]
name = "wit-bindgen-wrpc"
required-features = ["bin-bindgen"]

[[bin]]
name = "wrpc-wasmtime"
required-features = ["bin-wasmtime"]

[[bench]]
name = "bench"
harness = false

[profile.bench]
debug = true

[dependencies]
anyhow = { workspace = true, features = ["std"] }
async-nats = { workspace = true, optional = true }
clap = { workspace = true, features = [
    "color",
    "derive",
    "error-context",
    "help",
    "std",
    "suggestions",
    "usage",
], optional = true }
tokio = { workspace = true, optional = true }
tracing = { workspace = true, features = ["attributes"] }
wit-bindgen-core = { workspace = true, optional = true }
wit-bindgen-wrpc = { workspace = true }
wit-bindgen-wrpc-go = { workspace = true, optional = true }
wit-bindgen-wrpc-rust = { workspace = true, optional = true }
wrpc-cli = { workspace = true, optional = true }
wrpc-runtime-wasmtime = { workspace = true, optional = true }
wrpc-transport = { workspace = true }
wrpc-transport-nats = { workspace = true, features = [
    "async-nats-0_38",
], optional = true }
wrpc-transport-quic = { workspace = true, optional = true }
wrpc-transport-web = { workspace = true, optional = true }
wrpc-wasmtime-cli = { workspace = true, optional = true }

[dev-dependencies]
anyhow = { workspace = true }
bytes = { workspace = true }
criterion = { workspace = true, features = [
    "async_tokio",
    "cargo_bench_support",
    "html_reports",
    "plotters",
    "rayon",
] }
futures = { workspace = true }
tempfile = { workspace = true }
test-log = { workspace = true, features = ["color", "log", "trace"] }
tokio = { workspace = true, features = ["process", "rt-multi-thread"] }
wasmtime = { workspace = true }
wasmtime-wasi = { workspace = true }
wasmtime-cli-flags = { workspace = true, features = [
    "async",
    "cache",
    "component-model",
    "coredump",
    "cranelift",
    "gc",
    "memory-protection-keys",
    "parallel-compilation",
    "pooling-allocator",
    "threads",
] }
wrpc-test = { workspace = true, features = ["nats", "quic", "web-transport"] }
wrpc-transport = { workspace = true, features = ["net"] }

[workspace.dependencies]
anyhow = { version = "1", default-features = false }
async-nats = { version = "0.38", default-features = false }
axum = { version = "0.7", default-features = false }
bitflags = { version = "2", default-features = false }
bytes = { version = "1", default-features = false }
clap = { version = "4", default-features = false }
criterion = { version = "0.5", default-features = false }
futures = { version = "0.3", default-features = false }
heck = { version = "0.5", default-features = false }
humantime = { version = "2.1", default-features = false }
nuid = { version = "0.5", default-features = false }
pin-project-lite = { version = "0.2", default-features = false }
prettyplease = { version = "0.2.25", default-features = false }
proc-macro2 = { version = "1", default-features = false }
quinn = { version = "0.11", default-features = false }
quote = { version = "1", default-features = false }
rcgen = { version = "0.13", default-features = false }
redis = { version = "0.27", default-features = false }
reqwest = { version = "0.11", default-features = false }
rustls = { version = "0.23", default-features = false }
send-future = { version = "0.1", default-features = false }
serde = { version = "1", default-features = false }
serde_json = { version = "1", default-features = false }
syn = { version = "2", default-features = false, features = ["printing"] }
tempfile = { version = "3", default-features = false }
test-helpers = { default-features = false, path = "./crates/test-helpers" }
test-log = { version = "0.2", default-features = false }
tokio = { version = "1", default-features = false }
tokio-stream = { version = "0.1", default-features = false }
tokio-util = { version = "0.7", default-features = false }
tower = { version = "0.5", default-features = false }
tower-http = { version = "0.6", default-features = false }
tracing = { version = "0.1", default-features = false }
tracing-subscriber = { version = "0.3", default-features = false }
url = { version = "2" }
uuid = { version = "1", default-features = false }
wasi = { version = "0.13", default-features = false }
wasi-preview1-component-adapter-provider = { version = "27", default-features = false }
wasm-tokio = { version = "0.6", default-features = false }
wasmparser = { version = "0.220", default-features = false }
wasmtime = { version = "27", default-features = false }
wasmtime-cli-flags = { version = "27", default-features = false }
wasmtime-wasi = { version = "27", default-features = false }
wasmtime-wasi-http = { version = "27", default-features = false }
wit-bindgen = { version = "0.35", default-features = false }
wit-bindgen-core = { version = "0.34", default-features = false }
wit-bindgen-wrpc = { version = "0.9", default-features = false, path = "./crates/wit-bindgen" }
wit-bindgen-wrpc-go = { version = "0.11", default-features = false, path = "./crates/wit-bindgen-go" }
wit-bindgen-wrpc-rust = { version = "0.9", default-features = false, path = "./crates/wit-bindgen-rust" }
wit-bindgen-wrpc-rust-macro = { version = "0.9", default-features = false, path = "./crates/wit-bindgen-rust-macro" }
wit-component = { version = "0.220", default-features = false }
wit-parser = { version = "0.219", default-features = false }
wrpc-cli = { version = "0.5", path = "./crates/cli", default-features = false }
wrpc-introspect = { version = "0.6", default-features = false, path = "./crates/introspect" }
wrpc-runtime-wasmtime = { version = "0.26", path = "./crates/runtime-wasmtime", default-features = false }
wrpc-test = { path = "./crates/test", default-features = false }
wrpc-transport = { version = "0.28.3", path = "./crates/transport", default-features = false }
wrpc-transport-nats = { version = "0.28", path = "./crates/transport-nats", default-features = false }
wrpc-transport-quic = { version = "0.4", path = "./crates/transport-quic", default-features = false }
wrpc-transport-web = { version = "0.1", path = "./crates/transport-web", default-features = false }
wrpc-wasi-keyvalue = { version = "0.1.1", path = "./crates/wasi-keyvalue", default-features = false }
wrpc-wasi-keyvalue-mem = { version = "0.1", path = "./crates/wasi-keyvalue-mem", default-features = false }
wrpc-wasi-keyvalue-redis = { version = "0.1", path = "./crates/wasi-keyvalue-redis", default-features = false }
wrpc-wasmtime-cli = { version = "0.4", path = "./crates/wasmtime-cli", default-features = false }
wtransport = { version = "0.4", default-features = false }<|MERGE_RESOLUTION|>--- conflicted
+++ resolved
@@ -14,15 +14,9 @@
 authors = ["Roman Volosatovs <rvolosatovs@riseup.net>"]
 categories = ["wasm"]
 edition = "2021"
-<<<<<<< HEAD
 homepage = "https://github.com/bytecodealliance/wrpc"
 license = "Apache-2.0 WITH LLVM-exception"
 repository = "https://github.com/bytecodealliance/wrpc"
-=======
-version = "0.35.0"
-license = "Apache-2.0 WITH LLVM-exception OR Apache-2.0 OR MIT"
-repository = "https://github.com/bytecodealliance/wasi-rs"
->>>>>>> af2d6e8d
 
 [workspace]
 members = [
@@ -32,7 +26,6 @@
     "examples/web/rust",
 ]
 
-<<<<<<< HEAD
 [features]
 default = ["bin", "nats", "net", "quic", "wasmtime", "web-transport"]
 
@@ -50,23 +43,6 @@
 quic = ["dep:wrpc-transport-quic"]
 wasmtime = ["dep:wrpc-runtime-wasmtime"]
 web-transport = ["dep:wrpc-transport-web"]
-=======
-wasmparser = "0.220.0"
-wasm-encoder = "0.220.0"
-wasm-metadata = "0.220.0"
-wit-parser = "0.220.0"
-wit-component = "0.220.0"
-
-wit-bindgen-core = { path = 'crates/core', version = '0.35.0' }
-wit-bindgen-c = { path = 'crates/c', version = '0.35.0' }
-wit-bindgen-rust = { path = "crates/rust", version = "0.35.0" }
-wit-bindgen-teavm-java = { path = 'crates/teavm-java', version = '0.35.0' }
-wit-bindgen-go = { path = 'crates/go', version = '0.35.0' }
-wit-bindgen-csharp = { path = 'crates/csharp', version = '0.35.0' }
-wit-bindgen-markdown = { path = 'crates/markdown', version = '0.35.0' }
-wit-bindgen-moonbit = { path = 'crates/moonbit', version = '0.35.0' }
-wit-bindgen = { path = 'crates/guest-rust', version = '0.35.0', default-features = false }
->>>>>>> af2d6e8d
 
 [[bin]]
 name = "wit-bindgen-wrpc"
@@ -188,13 +164,13 @@
 wasmtime-wasi = { version = "27", default-features = false }
 wasmtime-wasi-http = { version = "27", default-features = false }
 wit-bindgen = { version = "0.35", default-features = false }
-wit-bindgen-core = { version = "0.34", default-features = false }
+wit-bindgen-core = { version = "0.35", default-features = false }
 wit-bindgen-wrpc = { version = "0.9", default-features = false, path = "./crates/wit-bindgen" }
 wit-bindgen-wrpc-go = { version = "0.11", default-features = false, path = "./crates/wit-bindgen-go" }
 wit-bindgen-wrpc-rust = { version = "0.9", default-features = false, path = "./crates/wit-bindgen-rust" }
 wit-bindgen-wrpc-rust-macro = { version = "0.9", default-features = false, path = "./crates/wit-bindgen-rust-macro" }
 wit-component = { version = "0.220", default-features = false }
-wit-parser = { version = "0.219", default-features = false }
+wit-parser = { version = "0.220", default-features = false }
 wrpc-cli = { version = "0.5", path = "./crates/cli", default-features = false }
 wrpc-introspect = { version = "0.6", default-features = false, path = "./crates/introspect" }
 wrpc-runtime-wasmtime = { version = "0.26", path = "./crates/runtime-wasmtime", default-features = false }
